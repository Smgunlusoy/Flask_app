--- conflicted
+++ resolved
@@ -41,133 +41,6 @@
     # Belt controller delegate
     pass
 
-<<<<<<< HEAD
-def choose_detection(bboxes, previous_bbox=None, w=1920, h=1080):
-    # Hyperparameters
-    track_id_weight = 1000
-    exponential_weight = 2
-    distance_weight = 100
-
-    #print(f'\nPrevious BB: {previous_bbox}')
-
-    candidates = []
-    for bbox in bboxes: # x, y, w, h, id, cls, conf
-        # bbox has to be within image dimensions
-        if bbox[0] <= w and bbox[1] <= h:
-            # confidence score
-            confidence = bbox[6] # in [0,1]
-            confidence_score = exponential_weight**confidence - 1 # exponential growth in [0,1], could also use np.exp() and normalize
-            # tracking score
-            current_track_id = bbox[4]
-            previous_track_id = previous_bbox[4] if previous_bbox is not None else -1
-            track_id_score = track_id_weight if current_track_id == previous_track_id else 1 # 1|ꝏ
-            # distance score
-            if previous_bbox is None:
-                distance = None
-                distance_inverted = 1
-            else:
-                current_location = bbox[:2]
-                previous_location = previous_bbox[:2]
-                distance = np.linalg.norm(current_location - previous_location)
-                distance_inverted = 1 / distance if distance >= 1 else distance_weight
-
-            # total score
-            score = track_id_score * confidence_score * distance_inverted
-            #print(f'Current BB: {bbox}')
-            #print(f'TrackID = {current_track_id}, confidence = {confidence}, distance = {distance}')
-            #print(f'Score {score} = {track_id_score} * {confidence_score} * {distance_inverted}\n')
-
-            # Possible scores:
-            # ꝏ -- same trackingID
-            # 100 -- different trackingID, matching BBs (max. 1px deviation), conf=1
-            # [0,1] -- different trackingID, BBs distance in [1., sqrt(w^2*h^2)], conf=1
-            candidates.append(score)
-        else:
-            candidates.append(0)
-
-    true_detection = bboxes[np.argmax(candidates)] if len(candidates) else None
-
-    return true_detection
-
-
-def calibrate_intensity():
-    # to be implemented
-    return 50
-
-def get_bb_bounds(BB):
-
-    BB_x, BB_y, BB_w, BB_h = BB[:4]
-
-    BB_right = BB_x + BB_w//2
-    BB_left = BB_x - BB_w//2
-    BB_top = BB_y - BB_h//2
-    BB_bottom = BB_y + BB_h//2
-
-    return BB_right, BB_left, BB_top, BB_bottom
-
-def get_intensity(handBB, targetBB, max_intensity, depth_img):
-
-    # calculate angle
-    xc_hand, yc_hand = handBB[:2]
-    xc_target, yc_target = targetBB[:2]
-    angle_radians = np.arctan2(yc_hand - yc_target, xc_target - xc_hand) # inverted y-axis
-    angle = np.degrees(angle_radians) % 360
-
-    # Initialize motor intensities
-    right_intensity = 0
-    left_intensity = 0
-    top_intensity = 0
-    bottom_intensity = 0
-
-    # Calculate motor intensities based on the angle
-    if 0 <= angle < 90:
-        right_intensity = (90 - angle) / 90 * max_intensity
-        top_intensity = angle / 90 * max_intensity
-    elif 90 <= angle < 180:
-        top_intensity = (180 - angle) / 90 * max_intensity
-        left_intensity = (angle - 90) / 90 * max_intensity
-    elif 180 <= angle < 270:
-        left_intensity = (270 - angle) / 90 * max_intensity
-        bottom_intensity = (angle - 180) / 90 * max_intensity
-    elif 270 <= angle < 360:
-        bottom_intensity = (360 - angle) / 90 * max_intensity
-        right_intensity = (angle - 270) / 90 * max_intensity
-
-    # front / back motor (depth), currently it is used for grasping signal until front motor is added
-    # If there is an anything between hand and target that can be hit (depth smaller than depth of both target and image) - move backwards
-
-    hand_right, hand_left, hand_top, hand_bottom = get_bb_bounds(handBB)
-    target_right, target_left, target_top, target_bottom = get_bb_bounds(targetBB)
-
-    roi_x_min, roi_x_max, roi_y_min, roi_y_max = int(min(hand_right, target_right)), int(max(hand_left, target_left)), int(min(hand_top, target_top)), int(max(hand_bottom, target_bottom))
-
-    #roi_x_min, roi_x_max, roi_y_min, roi_y_max = int(min(xc_target, xc_hand)), int(max(xc_target, xc_hand)), int(min(yc_target, yc_hand)), int(max(yc_target, yc_hand))
-
-    roi = depth_img[roi_y_min:roi_y_max, roi_x_min:roi_x_max]
-    try:
-        max_depth = np.max(roi)
-    except ValueError:
-        max_depth = -1
-
-    print(handBB[7])
-    print(targetBB[7])
-    print(max_depth)
-
-    print(f"{xc_hand},{yc_hand},{xc_target},{yc_target}")
-    print(depth_img.shape, roi.shape)
-    if yc_hand < 480 and xc_hand < 640:
-        print(depth_img[int(yc_hand), int(xc_hand)])
-
-    """xyxy = xywh2xyxy(np.array(roi))
-    label = "ROI"
-    annotator.box_label(xyxy, label)
-
-    # Display results
-    im0 = annotator.result()
-    cv2.imshow("ROI", im0) # original image only
-    """
-=======
->>>>>>> 3205fb80
 
 class BraceletController:
 
