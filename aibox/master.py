# YOLOv5 🚀 by Ultralytics, AGPL-3.0 license
"""
Run YOLOv5 detection inference on images, videos, directories, globs, YouTube, webcam, streams, etc.

Usage - sources:
    $ python detect.py --weights yolov5s.pt --source 0                               # webcam
                                                     img.jpg                         # image
                                                     vid.mp4                         # video
                                                     screen                          # screenshot
                                                     path/                           # directory
                                                     list.txt                        # list of images
                                                     list.streams                    # list of streams
                                                     'path/*.jpg'                    # glob
                                                     'https://youtu.be/Zgi9g1ksQHc'  # YouTube
                                                     'rtsp://example.com/media.mp4'  # RTSP, RTMP, HTTP stream

Usage - formats:
    $ python detect.py --weights yolov5s.pt                 # PyTorch
                                 yolov5s.torchscript        # TorchScript
                                 yolov5s.onnx               # ONNX Runtime or OpenCV DNN with --dnn
                                 yolov5s_openvino_model     # OpenVINO
                                 yolov5s.engine             # TensorRT
                                 yolov5s.mlmodel            # CoreML (macOS-only)
                                 yolov5s_saved_model        # TensorFlow SavedModel
                                 yolov5s.pb                 # TensorFlow GraphDef
                                 yolov5s.tflite             # TensorFlow Lite
                                 yolov5s_edgetpu.tflite     # TensorFlow Edge TPU
                                 yolov5s_paddle_model       # PaddlePaddle
"""

import os
import platform
import sys
from pathlib import Path

import torch

FILE = Path(__file__).resolve()
ROOT = FILE.parents[0]  # YOLOv5 root directory
if str(ROOT) not in sys.path:
    sys.path.append(str(ROOT))  # add ROOT to PATH
ROOT = Path(os.path.relpath(ROOT, Path.cwd()))  # relative

from models.common import DetectMultiBackend
from utils.dataloaders import IMG_FORMATS, VID_FORMATS, LoadImages, LoadScreenshots, LoadStreams
from utils.general import (LOGGER, Profile, check_file, check_img_size, check_imshow, check_requirements, colorstr, cv2,
                           increment_path, non_max_suppression, print_args, scale_boxes, strip_optimizer, xyxy2xywh)
from utils.plots import Annotator, colors, save_one_box
from utils.torch_utils import select_device, smart_inference_mode

from bracelet import navigate_hand

obj_name_dict = {
0: "person",
1: "bicycle",
2: "car",
3: "motorcycle",
4: "airplane",
5: "bus",
6: "train",
7: "truck",
8: "boat",
9: "traffic light",
10: "fire hydrant",
11: "stop sign",
12: "parking meter",
13: "bench",
14: "bird",
15: "cat",
16: "dog",
17: "horse",
18: "sheep",
19: "cow",
20: "elephant",
21: "bear",
22: "zebra",
23: "giraffe",
24: "backpack",
25: "umbrella",
26: "handbag",
27: "tie",
28: "suitcase",
29: "frisbee",
30: "skis",
31: "snowboard",
32: "sports ball",
33: "kite",
34: "baseball bat",
35: "baseball glove",
36: "skateboard",
37: "surfboard",
38: "tennis racket",
39: "bottle",
40: "wine glass",
41: "cup",
42: "fork",
43: "knife",
44: "spoon",
45: "bowl",
46: "banana",
47: "apple",
48: "sandwich",
49: "orange",
50: "broccoli",
51: "carrot",
52: "hot dog",
53: "pizza",
54: "donut",
55: "cake",
56: "chair",
57: "couch",
58: "potted plant",
59: "bed",
60: "dining table",
61: "toilet",
62: "tv",
63: "laptop",
64: "mouse",
65: "remote",
66: "keyboard",
67: "cell phone",
68: "microwave",
69: "oven",
70: "toaster",
71: "sink",
72: "refrigerator",
73: "book",
74: "clock",
75: "vase",
76: "scissors",
77: "teddy bear",
78: "hair drier",
79: "toothbrush"
}


@smart_inference_mode()
def run(
        weights_obj=ROOT / 'yolov5s.pt',  # model_obj path or triton URL
        weights_hand=ROOT / 'yolov5s.pt',  # model_obj path or triton URL
        source=ROOT / 'data/images',  # file/dir/URL/glob/screen/0(webca
        iou_thres=0.45,  # NMS IOU threshold
        max_det=1000,  # maximum detections per image
        device='',  # cuda device, i.e. 0 or 0,1,2,3 or cpu
        view_img=False,  # show results
        save_txt=False,  # save results to *.txtm)
        #data_obj=ROOT / 'coco.yaml',  # dataset.yaml path
        #data_hand=ROOT / 'data.yaml',  # dataset.yaml path
        imgsz=(640, 640),  # inference size (height, width)
        conf_thres=0.7,  # confidence threshold
        save_conf=False,  # save confidences in --save-txt labels
        save_crop=False,  # save cropped prediction boxes
        nosave=False,  # do not save images/videos
        classes_obj=[1,39,40,41,45,46,47,58,74],  # filter by class: --class 0, or --class 0 2 3 / check coco.yaml file - person class is 0
        classes_hand=[0,1],
        agnostic_nms=False,  # class-agnostic NMS
        augment=False,  # augmented inference
        visualize=False,  # visualize features
        update=False,  # update all models
        project=ROOT / 'runs/detect',  # save results to project/name
        name='exp',  # save results to project/name
        exist_ok=False,  # existing project/name ok, do not increment
        line_thickness=3,  # bounding box thickness (pixels)
        hide_labels=False,  # hide labels
        hide_conf=False,  # hide confidences
        half=False,  # use FP16 half-precision inference
        dnn=False,  # use OpenCV DNN for ONNX inference
        vid_stride=1,  # video frame-rate stride_obj
    
):
    source = str(source)
    save_img = not nosave and not source.endswith('.txt')  # save inference images
    is_file = Path(source).suffix[1:] in (IMG_FORMATS + VID_FORMATS)
    is_url = source.lower().startswith(('rtsp://', 'rtmp://', 'http://', 'https://'))
    webcam = source.isnumeric() or source.endswith('.streams') or (is_url and not is_file)
    screenshot = source.lower().startswith('screen')
    if is_url and is_file:
        source = check_file(source)  # download

    # Directories
    save_dir = increment_path(Path(project) / name, exist_ok=exist_ok)  # increment run
    (save_dir / 'labels' if save_txt else save_dir).mkdir(parents=True, exist_ok=True)  # make dir

    # Load model_obj
    device = select_device(device)
    model_obj = DetectMultiBackend(weights_obj, device=device, dnn=dnn, fp16=half)
    model_hand = DetectMultiBackend(weights_hand, device=device, dnn=dnn, fp16=half)
    stride_obj, names_obj, pt_obj = model_obj.stride, model_obj.names, model_obj.pt
    stride_hand, names_hand, pt_hand = model_hand.stride, model_hand.names, model_hand.pt
    imgsz = check_img_size(imgsz, s=stride_obj)  # check image size

    # Dataloader
    bs = 1  # batch_size
    view_img = check_imshow(warn=True)
    dataset = LoadStreams(source, img_size=imgsz, stride=stride_obj, auto=True, vid_stride=vid_stride)
    bs = len(dataset)
    vid_path, vid_writer = [None] * bs, [None] * bs

    vid_path, vid_writer = [None] * bs, [None] * bs

    # Run inference
    model_obj.warmup(imgsz=(1 if pt_obj or model_obj.triton else bs, 3, *imgsz))  # warmup
    model_hand.warmup(imgsz=(1 if pt_hand or model_hand.triton else bs, 3, *imgsz))  # warmup

    seen, windows, dt = 0, [], (Profile(), Profile(), Profile())
    # Milad s
    bboxs_hands = []  # Initialize a list to store bounding boxes for hands
    bboxs_objs = [] # Initialize a list to store bounding boxes for objects

    horizontal_in, vertical_in = False, False
    target_entered = False
    #target_obj = 0
    check = 1
    check_dur = 0

    # Milad e
    for path, im, im0s, vid_cap, s in dataset:
        with dt[0]:
            im_obj = torch.from_numpy(im).to(model_obj.device)
            im_obj = im_obj.half() if model_obj.fp16 else im_obj.float()  # uint8 to fp16/32
            im_obj /= 255  # 0 - 255 to 0.0 - 1.0
            if len(im_obj.shape) == 3:
                im_obj = im_obj[None]  # expand for batch dim

            im_hand = torch.from_numpy(im).to(model_hand.device)
            im_hand = im_hand.half() if model_hand.fp16 else im_hand.float()  # uint8 to fp16/32
            im_hand /= 255  # 0 - 255 to 0.0 - 1.0
            if len(im_hand.shape) == 3:
                im_hand = im_hand[None]  # expand for batch dim

        # Inference
        with dt[1]:
            visualize = increment_path(save_dir / Path(path).stem, mkdir=True) if visualize else False
            pred_obj = model_obj(im_obj, augment=augment, visualize=visualize)
            pred_hand = model_hand(im_hand, augment=augment, visualize=visualize)

        # NMS
        with dt[2]:
            pred_obj = non_max_suppression(pred_obj, conf_thres, iou_thres, classes_obj, agnostic_nms, max_det=max_det)
            pred_hand = non_max_suppression(pred_hand, conf_thres, iou_thres, classes_hand, agnostic_nms, max_det=max_det)

        annotators_list = []

        p, im0, frame = path[0], im0s[0].copy(), dataset.count
        s += f'{0}: '

        # Process hand predictions
        for i, det in enumerate(pred_hand):  # per image
            curr_labels = names_hand
            i = 0
            seen += 1
            if webcam:  # batch_size >= 1
                p, im0, frame = path[i], im0s[i].copy(), dataset.count
                s += f'{i}: '

            p = Path(p)  # to Path
            save_path = str(save_dir / p.name)  # im.jpg
            txt_path = str(save_dir / 'labels' / p.stem) + ('' if dataset.mode == 'image' else f'_{frame}')  # im.txt
            s += '%gx%g ' % im.shape[2:]  # print string
            gn = torch.tensor(im0.shape)[[1, 0, 1, 0]]  # normalization gain whwh
            imc = im0.copy() if save_crop else im0  # for save_crop
            annotator = Annotator(im0, line_width=line_thickness, example=str(names_obj))

            if len(det):
                # Rescale boxes from img_size to im0 size
                det[:, :4] = scale_boxes(im.shape[2:], det[:, :4], im0.shape).round()

                # Print results
                for c in det[:, 5].unique():
                    n = (det[:, 5] == c).sum()  # detections per class
                    s += f"{n} {curr_labels[int(c)]}{'s' * (n > 1)}, "  # add to string

                # Write results
                for *xyxy, conf, cls in reversed(det):
                    # Milad s
                    # Collect bounding box information
                    bbox = xyxy2xywh(torch.tensor(xyxy).view(1, 4)).view(-1).tolist()

                    bboxs_hands.append({
                        "class": int(cls),
                        "label": curr_labels[int(cls)],
                        "confidence": conf,
                        "bbox": bbox
                    })
                    # Milad e
                    # if save_txt:  # Write to file
                    #     xywh = (xyxy2xywh(torch.tensor(xyxy).view(1, 4)) / gn).view(-1).tolist()  # normalized xywh
                    #
                    #     line = (cls, *xywh, conf) if save_conf else (cls, *xywh)  # label format
                    #     with open(f'{txt_path}.txt', 'a') as f:
                    #         f.write(('%g ' * len(line)).rstrip() % line + '\n')

                    if save_img or save_crop or view_img:  # Add bbox to image
                        c = int(cls)  # integer class
                        label = None if hide_labels else (curr_labels[c] if hide_conf else f'{curr_labels[c]} {conf:.2f}')
                        annotator.box_label(xyxy, label, color=colors(c, True))
                    # if save_crop:
                    #     save_one_box(xyxy, imc, file=save_dir / 'crops' / names_obj[c] / f'{p.stem}.jpg', BGR=True)
        
        # Process object predictions
        for i, det in enumerate(pred_obj):  # per image
            curr_labels = names_obj
            i = 0
            seen += 1
            '''if webcam:  # batch_size >= 1
                p, im0, frame = path[i], im0s[i].copy(), dataset.count
                s += f'{i}: '

            p = Path(p)  # to Path
            save_path = str(save_dir / p.name)  # im.jpg
            txt_path = str(save_dir / 'labels' / p.stem) + ('' if dataset.mode == 'image' else f'_{frame}')  # im.txt
            s += '%gx%g ' % im.shape[2:]  # print string
            gn = torch.tensor(im0.shape)[[1, 0, 1, 0]]  # normalization gain whwh
            imc = im0.copy() if save_crop else im0  # for save_crop
            annotator = Annotator(im0, line_width=line_thickness, example=str(names_obj))'''
            if len(det):
                # Rescale boxes from img_size to im0 size
                det[:, :4] = scale_boxes(im.shape[2:], det[:, :4], im0.shape).round()

                # Print results
                for c in det[:, 5].unique():
                    n = (det[:, 5] == c).sum()  # detections per class
                    s += f"{n} {curr_labels[int(c)]}{'s' * (n > 1)}, "  # add to string

                # Write results
                for *xyxy, conf, cls in reversed(det):
                    # Milad s
                    # Collect bounding box information
                    bbox = xyxy2xywh(torch.tensor(xyxy).view(1, 4)).view(-1).tolist()

                    bboxs_objs.append({
                        "class": int(cls),
                        "label": curr_labels[int(cls)],
                        "confidence": conf,
                        "bbox": bbox
                    })

                    if save_img or save_crop or view_img:  # Add bbox to image
                        c = int(cls)  # integer class
                        label = None if hide_labels else (curr_labels[c] if hide_conf else f'{curr_labels[c]} {conf:.2f}')
                        annotator.box_label(xyxy, label, color=colors(c, True))

        # Stream results
        im0 = annotator.result()
        if view_img:
            if platform.system() == 'Linux' and p not in windows:
                windows.append(p)
                cv2.namedWindow(str(p), cv2.WINDOW_NORMAL | cv2.WINDOW_KEEPRATIO)  # allow window resize (Linux)
                cv2.resizeWindow(str(p), im0.shape[1], im0.shape[0])
            cv2.imshow(str(p), im0)
            cv2.waitKey(1)  # 1 millisecond


<<<<<<< HEAD
            #Save results (image with detections)
            if save_img:
                if dataset.mode == 'image':
                    cv2.imwrite(save_path, im0)
                else:  # 'video' or 'stream'
                    if vid_path[i] != save_path:  # new video
                        vid_path[i] = save_path
                        if isinstance(vid_writer[i], cv2.VideoWriter):
                            vid_writer[i].release()  # release previous video writer
                        if vid_cap:  # video
                            fps = vid_cap.get(cv2.CAP_PROP_FPS)
                            w = int(vid_cap.get(cv2.CAP_PROP_FRAME_WIDTH))
                            h = int(vid_cap.get(cv2.CAP_PROP_FRAME_HEIGHT))
                        else:  # stream
                            fps, w, h = 30, im0.shape[1], im0.shape[0]
                        save_path = str(Path(save_path).with_suffix('.mp4'))  # force *.mp4 suffix on results videos
                        vid_writer[i] = cv2.VideoWriter(save_path, cv2.VideoWriter_fourcc(*'mp4v'), fps, (w, h))
                    vid_writer[i].write(im0)
        # Milad s
        # Print bounding box information
        for idx, bbox_dict in enumerate(bbox_info):
            print(f"Label: {bbox_dict['label']}, Bbox: {bbox_dict['bbox']}")
        # Milad e
=======
        # Save results (image with detections)
        if save_img:
            if dataset.mode == 'image':
                cv2.imwrite(save_path, im0)
            else:  # 'video' or 'stream'
                if vid_path[i] != save_path:  # new video
                    vid_path[i] = save_path
                    if isinstance(vid_writer[i], cv2.VideoWriter):
                        vid_writer[i].release()  # release previous video writer
                    if vid_cap:  # video
                        fps = vid_cap.get(cv2.CAP_PROP_FPS)
                        w = int(vid_cap.get(cv2.CAP_PROP_FRAME_WIDTH))
                        h = int(vid_cap.get(cv2.CAP_PROP_FRAME_HEIGHT))
                    else:  # stream
                        fps, w, h = 30, im0.shape[1], im0.shape[0]
                    save_path = str(Path(save_path).with_suffix('.mp4'))  # force *.mp4 suffix on results videos
                    vid_writer[i] = cv2.VideoWriter(save_path, cv2.VideoWriter_fourcc(*'mp4v'), fps, (w, h))
                vid_writer[i].write(im0)

>>>>>>> cded56a2
        # Print time (inference-only)
        LOGGER.info(f"{s}{'' if len(det) else '(no detections), '}{dt[1].dt * 1E3:.1f}ms")

        # Hand navigation loop
        # After passing target object class hand is navigated in each frame until grasping command is sent
        if target_entered == False:
            user_in = "n"
            while user_in == "n":
                print("These are the available objects:")
                print(obj_name_dict)
                target_obj_verb = input('Enter the object you want to target: ')

                if target_obj_verb in obj_name_dict.values():
                    user_in = input("Selected object is " + target_obj_verb + ". Correct? [y,n]")
                else:
                    print(f'The object {target_obj_verb} is not in the list of available targets. Please reselect.')

            target_entered = True
            grasp = False
            horizontal_in, horizontal_out = False, False
            vertical_in, vertical_out = False, False
        elif target_entered:
            pass

        # Navigate the hand based on information from last frame and current frame detections
        horizontal_out, vertical_out, grasp, check, check_dur = navigate_hand(bboxs_hands,bboxs_objs,target_obj_verb, classes_hand, horizontal_in, vertical_in, grasp,check, check_dur)

        # Exit the loop if hand and object aligned horizontally and vertically and grasp signal was sent
        if horizontal_out and vertical_out and grasp:
            target_entered = False

        #horizontal_in, vertical_in = False, False

        # Set values of the inputs for the next loop iteration
        if horizontal_out:
           horizontal_in = True
        if vertical_out:
           vertical_in = True

        # Clear bbox_info after applying navigation logic for the current frame
        bboxs_hands = []
        bboxs_objs = []


# def main(weights_obj, weights_hand, source):
#     '''
#     Function that navigates hand toward target object based on input from object and hand detectors.
#     Input:
#     • weights_obj - weights for the object detector model
#     • weights_hand - weights for the hand detector model
#     • source - source of the visual data for which navigation will be applied; for default system camera type 0 or "0"
#     '''
#     #check_requirements(ROOT / 'requirements.txt', exclude=('tensorboard', 'thop'))
#     run(weights_obj=weights_obj, weights_hand= weights_hand, source=source)


if __name__ == '__main__':
    weights_obj = 'aibox/yolov5s.pt'  # Object model weights path
    weights_hand = 'aibox/hand.pt'# Hands model weights path
    source = '0'  # Input image path
    # Add other parameters as needed

    run(weights_obj=weights_obj, weights_hand=weights_hand, source=source)<|MERGE_RESOLUTION|>--- conflicted
+++ resolved
@@ -350,32 +350,6 @@
             cv2.imshow(str(p), im0)
             cv2.waitKey(1)  # 1 millisecond
 
-
-<<<<<<< HEAD
-            #Save results (image with detections)
-            if save_img:
-                if dataset.mode == 'image':
-                    cv2.imwrite(save_path, im0)
-                else:  # 'video' or 'stream'
-                    if vid_path[i] != save_path:  # new video
-                        vid_path[i] = save_path
-                        if isinstance(vid_writer[i], cv2.VideoWriter):
-                            vid_writer[i].release()  # release previous video writer
-                        if vid_cap:  # video
-                            fps = vid_cap.get(cv2.CAP_PROP_FPS)
-                            w = int(vid_cap.get(cv2.CAP_PROP_FRAME_WIDTH))
-                            h = int(vid_cap.get(cv2.CAP_PROP_FRAME_HEIGHT))
-                        else:  # stream
-                            fps, w, h = 30, im0.shape[1], im0.shape[0]
-                        save_path = str(Path(save_path).with_suffix('.mp4'))  # force *.mp4 suffix on results videos
-                        vid_writer[i] = cv2.VideoWriter(save_path, cv2.VideoWriter_fourcc(*'mp4v'), fps, (w, h))
-                    vid_writer[i].write(im0)
-        # Milad s
-        # Print bounding box information
-        for idx, bbox_dict in enumerate(bbox_info):
-            print(f"Label: {bbox_dict['label']}, Bbox: {bbox_dict['bbox']}")
-        # Milad e
-=======
         # Save results (image with detections)
         if save_img:
             if dataset.mode == 'image':
@@ -394,8 +368,7 @@
                     save_path = str(Path(save_path).with_suffix('.mp4'))  # force *.mp4 suffix on results videos
                     vid_writer[i] = cv2.VideoWriter(save_path, cv2.VideoWriter_fourcc(*'mp4v'), fps, (w, h))
                 vid_writer[i].write(im0)
-
->>>>>>> cded56a2
+                
         # Print time (inference-only)
         LOGGER.info(f"{s}{'' if len(det) else '(no detections), '}{dt[1].dt * 1E3:.1f}ms")
 
